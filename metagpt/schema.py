#!/usr/bin/env python
# -*- coding: utf-8 -*-
"""
@Time    : 2023/5/8 22:12
@Author  : alexanderwu
@File    : schema.py
<<<<<<< HEAD
@Modified By: mashenquan, 2023-10-31. According to Chapter 2.2.1 of RFC 116:
        Replanned the distribution of responsibilities and functional positioning of `Message` class attributes.
@Modified By: mashenquan, 2023/11/22.
        1. Add `Document` and `Documents` for `FileRepository` in Section 2.2.3.4 of RFC 135.
        2. Encapsulate the common key-values set to pydantic structures to standardize and unify parameter passing
        between actions.
        3. Add `id` to `Message` according to Section 2.2.3.1.1 of RFC 135.
"""
from __future__ import annotations

import asyncio
import json
import os.path
import uuid
from asyncio import Queue, QueueEmpty, wait_for
from json import JSONDecodeError
from pathlib import Path
from typing import Dict, List, Optional, Set, TypedDict
=======
@Desc    : mashenquan, 2023/8/22. Add tags to enable custom message classification.
"""
from __future__ import annotations

from dataclasses import dataclass, field
from enum import Enum
from typing import Optional, Set, Type, TypedDict
>>>>>>> 2e19f79f

from pydantic import BaseModel, Field

from metagpt.config import CONFIG
from metagpt.const import (
    MESSAGE_ROUTE_CAUSE_BY,
    MESSAGE_ROUTE_FROM,
    MESSAGE_ROUTE_TO,
    MESSAGE_ROUTE_TO_ALL,
    SYSTEM_DESIGN_FILE_REPO,
    TASK_FILE_REPO,
)
from metagpt.logs import logger
from metagpt.utils.common import any_to_str, any_to_str_set


class MessageTag(Enum):
    Prerequisite = "prerequisite"


class RawMessage(TypedDict):
    content: str
    role: str


class Document(BaseModel):
    """
    Represents a document.
    """

    root_path: str = ""
    filename: str = ""
    content: str = ""

    def get_meta(self) -> Document:
        """Get metadata of the document.

        :return: A new Document instance with the same root path and filename.
        """

        return Document(root_path=self.root_path, filename=self.filename)

    @property
    def root_relative_path(self):
        """Get relative path from root of git repository.

        :return: relative path from root of git repository.
        """
        return os.path.join(self.root_path, self.filename)

    @property
    def full_path(self):
        if not CONFIG.git_repo:
            return None
        return str(CONFIG.git_repo.workdir / self.root_path / self.filename)


class Documents(BaseModel):
    """A class representing a collection of documents.

    Attributes:
        docs (Dict[str, Document]): A dictionary mapping document names to Document instances.
    """

    docs: Dict[str, Document] = Field(default_factory=dict)


class Message(BaseModel):
    """list[<role>: <content>]"""

<<<<<<< HEAD
    id: str  # According to Section 2.2.3.1.1 of RFC 135
    content: str
    instruct_content: BaseModel = Field(default=None)
    role: str = "user"  # system / user / assistant
    cause_by: str = ""
    sent_from: str = ""
    send_to: Set = Field(default_factory={MESSAGE_ROUTE_TO_ALL})

    def __init__(
            self,
            content,
            instruct_content=None,
            role="user",
            cause_by="",
            sent_from="",
            send_to=MESSAGE_ROUTE_TO_ALL,
            **kwargs,
    ):
        """
        Parameters not listed below will be stored as meta info, including custom parameters.
        :param content: Message content.
        :param instruct_content: Message content struct.
        :param cause_by: Message producer
        :param sent_from: Message route info tells who sent this message.
        :param send_to: Specifies the target recipient or consumer for message delivery in the environment.
        :param role: Message meta info tells who sent this message.
        """
        super().__init__(
            id=uuid.uuid4().hex,
            content=content,
            instruct_content=instruct_content,
            role=role,
            cause_by=any_to_str(cause_by),
            sent_from=any_to_str(sent_from),
            send_to=any_to_str_set(send_to),
            **kwargs,
        )

    def __setattr__(self, key, val):
        """Override `@property.setter`, convert non-string parameters into string parameters."""
        if key == MESSAGE_ROUTE_CAUSE_BY:
            new_val = any_to_str(val)
        elif key == MESSAGE_ROUTE_FROM:
            new_val = any_to_str(val)
        elif key == MESSAGE_ROUTE_TO:
            new_val = any_to_str_set(val)
        else:
            new_val = val
        super().__setattr__(key, new_val)
=======
    content: str
    instruct_content: BaseModel = field(default=None)
    role: str = field(default="user")  # system / user / assistant
    cause_by: Type["Action"] = field(default="")
    sent_from: str = field(default="")
    send_to: str = field(default="")
    tags: Optional[Set] = field(default=None)
    id: str = None
>>>>>>> 2e19f79f

    def __str__(self):
        # prefix = '-'.join([self.role, str(self.cause_by)])
        return f"{self.role}: {self.content}"

    def __repr__(self):
        return self.__str__()

    def to_dict(self) -> dict:
<<<<<<< HEAD
        """Return a dict containing `role` and `content` for the LLM call.l"""
        return {"role": self.role, "content": self.content}

    def dump(self) -> str:
        """Convert the object to json string"""
        return self.json(exclude_none=True)

    @staticmethod
    def load(val):
        """Convert the json string to object."""
        try:
            d = json.loads(val)
            return Message(**d)
        except JSONDecodeError as err:
            logger.error(f"parse json failed: {val}, error:{err}")
        return None
=======
        return {"role": self.role, "content": self.content}

    def add_tag(self, tag):
        if self.tags is None:
            self.tags = set()
        self.tags.add(tag)

    def remove_tag(self, tag):
        if self.tags is None or tag not in self.tags:
            return
        self.tags.remove(tag)

    def is_contain_tags(self, tags: list) -> bool:
        """Determine whether the message contains tags."""
        if not tags or not self.tags:
            return False
        intersection = set(tags) & set(self.tags)
        return len(intersection) > 0

    def is_contain(self, tag):
        return self.is_contain_tags([tag])

    def dict(self):
        """pydantic-like `dict` function"""
        full = {
            "instruct_content": self.instruct_content,
            "sent_from": self.sent_from,
            "send_to": self.send_to,
            "tags": self.tags,
            "id": self.id,
        }
>>>>>>> 2e19f79f

        m = {"content": self.content}
        for k, v in full.items():
            if v:
                m[k] = v
        return m


class UserMessage(Message):
    """便于支持OpenAI的消息
    Facilitate support for OpenAI messages
    """

    def __init__(self, content: str):
<<<<<<< HEAD
        super().__init__(content=content, role="user")
=======
        super().__init__(content, "user")
>>>>>>> 2e19f79f


class SystemMessage(Message):
    """便于支持OpenAI的消息
    Facilitate support for OpenAI messages
    """

    def __init__(self, content: str):
<<<<<<< HEAD
        super().__init__(content=content, role="system")
=======
        super().__init__(content, "system")
>>>>>>> 2e19f79f


class AIMessage(Message):
    """便于支持OpenAI的消息
    Facilitate support for OpenAI messages
    """

    def __init__(self, content: str):
<<<<<<< HEAD
        super().__init__(content=content, role="assistant")


class MessageQueue:
    """Message queue which supports asynchronous updates."""

    def __init__(self):
        self._queue = Queue()

    def pop(self) -> Message | None:
        """Pop one message from the queue."""
        try:
            item = self._queue.get_nowait()
            if item:
                self._queue.task_done()
            return item
        except QueueEmpty:
            return None

    def pop_all(self) -> List[Message]:
        """Pop all messages from the queue."""
        ret = []
        while True:
            msg = self.pop()
            if not msg:
                break
            ret.append(msg)
        return ret

    def push(self, msg: Message):
        """Push a message into the queue."""
        self._queue.put_nowait(msg)

    def empty(self):
        """Return true if the queue is empty."""
        return self._queue.empty()

    async def dump(self) -> str:
        """Convert the `MessageQueue` object to a json string."""
        if self.empty():
            return "[]"

        lst = []
        try:
            while True:
                item = await wait_for(self._queue.get(), timeout=1.0)
                if item is None:
                    break
                lst.append(item.dict(exclude_none=True))
                self._queue.task_done()
        except asyncio.TimeoutError:
            logger.debug("Queue is empty, exiting...")
        return json.dumps(lst)

    @staticmethod
    def load(self, v) -> "MessageQueue":
        """Convert the json string to the `MessageQueue` object."""
        q = MessageQueue()
        try:
            lst = json.loads(v)
            for i in lst:
                msg = Message(**i)
                q.push(msg)
        except JSONDecodeError as e:
            logger.warning(f"JSON load failed: {v}, error:{e}")

        return q


class CodingContext(BaseModel):
    filename: str
    design_doc: Document
    task_doc: Optional[Document]
    code_doc: Optional[Document]

    @staticmethod
    def loads(val: str) -> CodingContext | None:
        try:
            m = json.loads(val)
            return CodingContext(**m)
        except Exception:
            return None


class TestingContext(BaseModel):
    filename: str
    code_doc: Document
    test_doc: Optional[Document]

    @staticmethod
    def loads(val: str) -> TestingContext | None:
        try:
            m = json.loads(val)
            return TestingContext(**m)
        except Exception:
            return None


class RunCodeContext(BaseModel):
    mode: str = "script"
    code: Optional[str]
    code_filename: str = ""
    test_code: Optional[str]
    test_filename: str = ""
    command: List[str] = Field(default_factory=list)
    working_directory: str = ""
    additional_python_paths: List[str] = Field(default_factory=list)
    output_filename: Optional[str]
    output: Optional[str]

    @staticmethod
    def loads(val: str) -> RunCodeContext | None:
        try:
            m = json.loads(val)
            return RunCodeContext(**m)
        except Exception:
            return None


class RunCodeResult(BaseModel):
    summary: str
    stdout: str
    stderr: str

    @staticmethod
    def loads(val: str) -> RunCodeResult | None:
        try:
            m = json.loads(val)
            return RunCodeResult(**m)
        except Exception:
            return None


class CodeSummarizeContext(BaseModel):
    design_filename: str = ""
    task_filename: str = ""
    codes_filenames: List[str] = Field(default_factory=list)
    reason: str = ""

    @staticmethod
    def loads(filenames: List) -> CodeSummarizeContext:
        ctx = CodeSummarizeContext()
        for filename in filenames:
            if Path(filename).is_relative_to(SYSTEM_DESIGN_FILE_REPO):
                ctx.design_filename = str(filename)
                continue
            if Path(filename).is_relative_to(TASK_FILE_REPO):
                ctx.task_filename = str(filename)
                continue
        return ctx

    def __hash__(self):
        return hash((self.design_filename, self.task_filename))


class BugFixContext(BaseModel):
    filename: str = ""
=======
        super().__init__(content, "assistant")


if __name__ == "__main__":
    test_content = "test_message"
    msgs = [
        UserMessage(test_content),
        SystemMessage(test_content),
        AIMessage(test_content),
        Message(test_content, role="QA"),
    ]
    logger.info(msgs)
>>>>>>> 2e19f79f
<|MERGE_RESOLUTION|>--- conflicted
+++ resolved
@@ -4,7 +4,6 @@
 @Time    : 2023/5/8 22:12
 @Author  : alexanderwu
 @File    : schema.py
-<<<<<<< HEAD
 @Modified By: mashenquan, 2023-10-31. According to Chapter 2.2.1 of RFC 116:
         Replanned the distribution of responsibilities and functional positioning of `Message` class attributes.
 @Modified By: mashenquan, 2023/11/22.
@@ -23,18 +22,7 @@
 from json import JSONDecodeError
 from pathlib import Path
 from typing import Dict, List, Optional, Set, TypedDict
-=======
-@Desc    : mashenquan, 2023/8/22. Add tags to enable custom message classification.
-"""
-from __future__ import annotations
-
-from dataclasses import dataclass, field
-from enum import Enum
-from typing import Optional, Set, Type, TypedDict
->>>>>>> 2e19f79f
-
 from pydantic import BaseModel, Field
-
 from metagpt.config import CONFIG
 from metagpt.const import (
     MESSAGE_ROUTE_CAUSE_BY,
@@ -48,10 +36,6 @@
 from metagpt.utils.common import any_to_str, any_to_str_set
 
 
-class MessageTag(Enum):
-    Prerequisite = "prerequisite"
-
-
 class RawMessage(TypedDict):
     content: str
     role: str
@@ -102,7 +86,6 @@
 class Message(BaseModel):
     """list[<role>: <content>]"""
 
-<<<<<<< HEAD
     id: str  # According to Section 2.2.3.1.1 of RFC 135
     content: str
     instruct_content: BaseModel = Field(default=None)
@@ -152,16 +135,6 @@
         else:
             new_val = val
         super().__setattr__(key, new_val)
-=======
-    content: str
-    instruct_content: BaseModel = field(default=None)
-    role: str = field(default="user")  # system / user / assistant
-    cause_by: Type["Action"] = field(default="")
-    sent_from: str = field(default="")
-    send_to: str = field(default="")
-    tags: Optional[Set] = field(default=None)
-    id: str = None
->>>>>>> 2e19f79f
 
     def __str__(self):
         # prefix = '-'.join([self.role, str(self.cause_by)])
@@ -171,7 +144,6 @@
         return self.__str__()
 
     def to_dict(self) -> dict:
-<<<<<<< HEAD
         """Return a dict containing `role` and `content` for the LLM call.l"""
         return {"role": self.role, "content": self.content}
 
@@ -188,45 +160,6 @@
         except JSONDecodeError as err:
             logger.error(f"parse json failed: {val}, error:{err}")
         return None
-=======
-        return {"role": self.role, "content": self.content}
-
-    def add_tag(self, tag):
-        if self.tags is None:
-            self.tags = set()
-        self.tags.add(tag)
-
-    def remove_tag(self, tag):
-        if self.tags is None or tag not in self.tags:
-            return
-        self.tags.remove(tag)
-
-    def is_contain_tags(self, tags: list) -> bool:
-        """Determine whether the message contains tags."""
-        if not tags or not self.tags:
-            return False
-        intersection = set(tags) & set(self.tags)
-        return len(intersection) > 0
-
-    def is_contain(self, tag):
-        return self.is_contain_tags([tag])
-
-    def dict(self):
-        """pydantic-like `dict` function"""
-        full = {
-            "instruct_content": self.instruct_content,
-            "sent_from": self.sent_from,
-            "send_to": self.send_to,
-            "tags": self.tags,
-            "id": self.id,
-        }
->>>>>>> 2e19f79f
-
-        m = {"content": self.content}
-        for k, v in full.items():
-            if v:
-                m[k] = v
-        return m
 
 
 class UserMessage(Message):
@@ -235,11 +168,7 @@
     """
 
     def __init__(self, content: str):
-<<<<<<< HEAD
         super().__init__(content=content, role="user")
-=======
-        super().__init__(content, "user")
->>>>>>> 2e19f79f
 
 
 class SystemMessage(Message):
@@ -248,11 +177,7 @@
     """
 
     def __init__(self, content: str):
-<<<<<<< HEAD
         super().__init__(content=content, role="system")
-=======
-        super().__init__(content, "system")
->>>>>>> 2e19f79f
 
 
 class AIMessage(Message):
@@ -261,7 +186,6 @@
     """
 
     def __init__(self, content: str):
-<<<<<<< HEAD
         super().__init__(content=content, role="assistant")
 
 
@@ -419,17 +343,3 @@
 
 class BugFixContext(BaseModel):
     filename: str = ""
-=======
-        super().__init__(content, "assistant")
-
-
-if __name__ == "__main__":
-    test_content = "test_message"
-    msgs = [
-        UserMessage(test_content),
-        SystemMessage(test_content),
-        AIMessage(test_content),
-        Message(test_content, role="QA"),
-    ]
-    logger.info(msgs)
->>>>>>> 2e19f79f
