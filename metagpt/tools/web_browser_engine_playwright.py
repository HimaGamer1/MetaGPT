#!/usr/bin/env python
# -*- coding: utf-8 -*-

from __future__ import annotations

import asyncio
import sys
from pathlib import Path
from typing import Literal, Optional

from playwright.async_api import async_playwright
from pydantic import BaseModel, Field, PrivateAttr

from metagpt.logs import logger
from metagpt.utils.parse_html import WebPage


class PlaywrightWrapper(BaseModel):
    """Wrapper around Playwright.

    To use this module, you should have the `playwright` Python package installed and ensure that
    the required browsers are also installed. You can install playwright by running the command
    `pip install metagpt[playwright]` and download the necessary browser binaries by running the
    command `playwright install` for the first time.
    """

<<<<<<< HEAD
    def __init__(
        self,
        browser_type: Literal["chromium", "firefox", "webkit"] | None = "chromium",
        launch_kwargs: dict | None = None,
        **kwargs,
    ) -> None:
        from metagpt.config2 import (
            config,  # avoid circular import error when importing tools"
        )

        self.browser_type = browser_type
        launch_kwargs = launch_kwargs or {}
        if config.proxy and "proxy" not in launch_kwargs:
=======
    browser_type: Literal["chromium", "firefox", "webkit"] = "chromium"
    launch_kwargs: dict = Field(default_factory=dict)
    proxy: Optional[str] = None
    context_kwargs: dict = Field(default_factory=dict)
    _has_run_precheck: bool = PrivateAttr(False)

    def __init__(self, **kwargs):
        super().__init__(**kwargs)

        launch_kwargs = self.launch_kwargs
        if self.proxy and "proxy" not in launch_kwargs:
>>>>>>> a7cb21a3
            args = launch_kwargs.get("args", [])
            if not any(str.startswith(i, "--proxy-server=") for i in args):
                launch_kwargs["proxy"] = {"server": self.proxy}

        if "ignore_https_errors" in kwargs:
            self.context_kwargs["ignore_https_errors"] = kwargs["ignore_https_errors"]

    async def run(self, url: str, *urls: str) -> WebPage | list[WebPage]:
        async with async_playwright() as ap:
            browser_type = getattr(ap, self.browser_type)
            await self._run_precheck(browser_type)
            browser = await browser_type.launch(**self.launch_kwargs)
            _scrape = self._scrape

            if urls:
                return await asyncio.gather(_scrape(browser, url), *(_scrape(browser, i) for i in urls))
            return await _scrape(browser, url)

    async def _scrape(self, browser, url):
        context = await browser.new_context(**self.context_kwargs)
        page = await context.new_page()
        async with page:
            try:
                await page.goto(url)
                await page.evaluate("window.scrollTo(0, document.body.scrollHeight)")
                html = await page.content()
                inner_text = await page.evaluate("() => document.body.innerText")
            except Exception as e:
                inner_text = f"Fail to load page content for {e}"
                html = ""
            return WebPage(inner_text=inner_text, html=html, url=url)

    async def _run_precheck(self, browser_type):
        if self._has_run_precheck:
            return

        executable_path = Path(browser_type.executable_path)
        if not executable_path.exists() and "executable_path" not in self.launch_kwargs:
            kwargs = {}
            if self.proxy:
                kwargs["env"] = {"ALL_PROXY": self.proxy}
            await _install_browsers(self.browser_type, **kwargs)

            if self._has_run_precheck:
                return

            if not executable_path.exists():
                parts = executable_path.parts
                available_paths = list(Path(*parts[:-3]).glob(f"{self.browser_type}-*"))
                if available_paths:
                    logger.warning(
                        "It seems that your OS is not officially supported by Playwright. "
                        "Try to set executable_path to the fallback build version."
                    )
                    executable_path = available_paths[0].joinpath(*parts[-2:])
                    self.launch_kwargs["executable_path"] = str(executable_path)
        self._has_run_precheck = True


def _get_install_lock():
    global _install_lock
    if _install_lock is None:
        _install_lock = asyncio.Lock()
    return _install_lock


async def _install_browsers(*browsers, **kwargs) -> None:
    async with _get_install_lock():
        browsers = [i for i in browsers if i not in _install_cache]
        if not browsers:
            return
        process = await asyncio.create_subprocess_exec(
            sys.executable,
            "-m",
            "playwright",
            "install",
            *browsers,
            # "--with-deps",
            stdout=asyncio.subprocess.PIPE,
            stderr=asyncio.subprocess.PIPE,
            **kwargs,
        )

        await asyncio.gather(_log_stream(process.stdout, logger.info), _log_stream(process.stderr, logger.warning))

        if await process.wait() == 0:
            logger.info("Install browser for playwright successfully.")
        else:
            logger.warning("Fail to install browser for playwright.")
        _install_cache.update(browsers)


async def _log_stream(sr, log_func):
    while True:
        line = await sr.readline()
        if not line:
            return
        log_func(f"[playwright install browser]: {line.decode().strip()}")


_install_lock: asyncio.Lock = None
_install_cache = set()<|MERGE_RESOLUTION|>--- conflicted
+++ resolved
@@ -24,21 +24,6 @@
     command `playwright install` for the first time.
     """
 
-<<<<<<< HEAD
-    def __init__(
-        self,
-        browser_type: Literal["chromium", "firefox", "webkit"] | None = "chromium",
-        launch_kwargs: dict | None = None,
-        **kwargs,
-    ) -> None:
-        from metagpt.config2 import (
-            config,  # avoid circular import error when importing tools"
-        )
-
-        self.browser_type = browser_type
-        launch_kwargs = launch_kwargs or {}
-        if config.proxy and "proxy" not in launch_kwargs:
-=======
     browser_type: Literal["chromium", "firefox", "webkit"] = "chromium"
     launch_kwargs: dict = Field(default_factory=dict)
     proxy: Optional[str] = None
@@ -50,7 +35,6 @@
 
         launch_kwargs = self.launch_kwargs
         if self.proxy and "proxy" not in launch_kwargs:
->>>>>>> a7cb21a3
             args = launch_kwargs.get("args", [])
             if not any(str.startswith(i, "--proxy-server=") for i in args):
                 launch_kwargs["proxy"] = {"server": self.proxy}
