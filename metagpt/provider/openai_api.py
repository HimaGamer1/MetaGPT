--- conflicted
+++ resolved
@@ -28,11 +28,8 @@
     wait_random_exponential,
 )
 
-<<<<<<< HEAD
-from metagpt.config import CONFIG, Config
-=======
-from metagpt.config import CONFIG, LLMProviderEnum
->>>>>>> 820315b9
+
+from metagpt.config import CONFIG, Config, LLMProviderEnum
 from metagpt.logs import logger
 from metagpt.provider.base_gpt_api import BaseGPTAPI
 from metagpt.provider.constant import GENERAL_FUNCTION_SCHEMA, GENERAL_TOOL_CHOICE
@@ -165,7 +162,6 @@
         self._cost_manager = CostManager()
         RateLimiter.__init__(self, rpm=self.rpm)
 
-<<<<<<< HEAD
     def __init_openai(self):
         self.is_azure = self.config.openai_api_type == "azure"
         self.model = self.config.deployment_name if self.is_azure else self.config.openai_api_model
@@ -210,18 +206,6 @@
                 params["base_url"] = self.config.openai_base_url
 
         return params
-=======
-    def __init_openai(self, config):
-        openai.api_key = config.openai_api_key
-        if config.openai_api_base:
-            openai.api_base = config.openai_api_base
-        if config.openai_api_type:
-            openai.api_type = config.openai_api_type
-            openai.api_version = config.openai_api_version
-        if config.openai_proxy:
-            openai.proxy = config.openai_proxy
-        self.rpm = int(config.get("RPM", 10))
->>>>>>> 820315b9
 
     async def _achat_completion_stream(self, messages: list[dict]) -> str:
         response: AsyncStream[ChatCompletionChunk] = await self.async_client.chat.completions.create(
@@ -385,20 +369,16 @@
 
     def _calc_usage(self, messages: list[dict], rsp: str) -> CompletionUsage:
         usage = CompletionUsage(prompt_tokens=0, completion_tokens=0, total_tokens=0)
-        if CONFIG.calc_usage:
-            try:
-                usage.prompt_tokens = count_message_tokens(messages, self.model)
-                usage.completion_tokens = count_string_tokens(rsp, self.model)
-                return usage
-            except Exception as e:
-<<<<<<< HEAD
-                logger.error(f"usage calculation failed!: {e}")
-=======
-                logger.error(f"{self.model} usage calculation failed!", e)
-                return {}
->>>>>>> 820315b9
-        else:
+        if not CONFIG.calc_usage:
             return usage
+
+        try:
+            usage.prompt_tokens = count_message_tokens(messages, self.model)
+            usage.completion_tokens = count_string_tokens(rsp, self.model)
+        except Exception as e:
+            logger.error(f"usage calculation failed!: {e}")
+
+        return usage
 
     async def acompletion_batch(self, batch: list[list[dict]]) -> list[ChatCompletion]:
         """Return full JSON"""
@@ -426,13 +406,8 @@
             logger.info(f"Result of task {idx}: {result}")
         return results
 
-<<<<<<< HEAD
     def _update_costs(self, usage: CompletionUsage):
-        if CONFIG.calc_usage:
-=======
-    def _update_costs(self, usage: dict):
         if CONFIG.calc_usage and usage:
->>>>>>> 820315b9
             try:
                 self._cost_manager.update_cost(usage.prompt_tokens, usage.completion_tokens, self.model)
             except Exception as e:
