#!/usr/bin/env python
# -*- coding: utf-8 -*-
"""
@Time    : 2023/5/1 11:59
@Author  : alexanderwu
@File    : const.py
@Modified By: mashenquan, 2023-11-1. According to Section 2.2.1 and 2.2.2 of RFC 116, added key definitions for
        common properties in the Message.
@Modified By: mashenquan, 2023-11-27. Defines file repository paths according to Section 2.2.3.4 of RFC 135.
@Modified By: mashenquan, 2023/12/5. Add directories for code summarization..
"""
import os
from pathlib import Path

from loguru import logger

import metagpt


def get_metagpt_package_root():
    """Get the root directory of the installed package."""
    package_root = Path(metagpt.__file__).parent.parent
    for i in (".git", ".project_root", ".gitignore"):
        if (package_root / i).exists():
            break
    else:
        package_root = Path.cwd()

    logger.info(f"Package root set to {str(package_root)}")
    return package_root


def get_metagpt_root():
    """Get the project root directory."""
    # Check if a project root is specified in the environment variable
    project_root_env = os.getenv("METAGPT_PROJECT_ROOT")
    if project_root_env:
        project_root = Path(project_root_env)
        logger.info(f"PROJECT_ROOT set from environment variable to {str(project_root)}")
    else:
        # Fallback to package root if no environment variable is set
        project_root = get_metagpt_package_root()
    return project_root


# METAGPT PROJECT ROOT AND VARS
CONFIG_ROOT = Path.home() / ".metagpt"
METAGPT_ROOT = get_metagpt_root()  # Dependent on METAGPT_PROJECT_ROOT
DEFAULT_WORKSPACE_ROOT = METAGPT_ROOT / "workspace"

EXAMPLE_PATH = METAGPT_ROOT / "examples"
EXAMPLE_DATA_PATH = EXAMPLE_PATH / "data"
DATA_PATH = METAGPT_ROOT / "data"
TEST_DATA_PATH = METAGPT_ROOT / "tests/data"
RESEARCH_PATH = DATA_PATH / "research"
TUTORIAL_PATH = DATA_PATH / "tutorial_docx"
INVOICE_OCR_TABLE_PATH = DATA_PATH / "invoice_table"

UT_PATH = DATA_PATH / "ut"
SWAGGER_PATH = UT_PATH / "files/api/"
UT_PY_PATH = UT_PATH / "files/ut/"
API_QUESTIONS_PATH = UT_PATH / "files/question/"

SERDESER_PATH = DEFAULT_WORKSPACE_ROOT / "storage"  # TODO to store `storage` under the individual generated project

TMP = METAGPT_ROOT / "tmp"

SOURCE_ROOT = METAGPT_ROOT / "metagpt"
PROMPT_PATH = SOURCE_ROOT / "prompts"
SKILL_DIRECTORY = SOURCE_ROOT / "skills"
TOOL_SCHEMA_PATH = METAGPT_ROOT / "metagpt/tools/schemas"
TOOL_LIBS_PATH = METAGPT_ROOT / "metagpt/tools/libs"

# REAL CONSTS

MEM_TTL = 24 * 30 * 3600

MESSAGE_ROUTE_FROM = "sent_from"
MESSAGE_ROUTE_TO = "send_to"
MESSAGE_ROUTE_CAUSE_BY = "cause_by"
MESSAGE_META_ROLE = "role"
MESSAGE_ROUTE_TO_ALL = "<all>"
MESSAGE_ROUTE_TO_NONE = "<none>"

REQUIREMENT_FILENAME = "requirement.txt"
BUGFIX_FILENAME = "bugfix.txt"
PACKAGE_REQUIREMENTS_FILENAME = "requirements.txt"

DOCS_FILE_REPO = "docs"
PRDS_FILE_REPO = "docs/prd"
SYSTEM_DESIGN_FILE_REPO = "docs/system_design"
TASK_FILE_REPO = "docs/task"
CODE_PLAN_AND_CHANGE_FILE_REPO = "docs/code_plan_and_change"
COMPETITIVE_ANALYSIS_FILE_REPO = "resources/competitive_analysis"
DATA_API_DESIGN_FILE_REPO = "resources/data_api_design"
SEQ_FLOW_FILE_REPO = "resources/seq_flow"
SYSTEM_DESIGN_PDF_FILE_REPO = "resources/system_design"
PRD_PDF_FILE_REPO = "resources/prd"
TASK_PDF_FILE_REPO = "resources/api_spec_and_task"
CODE_PLAN_AND_CHANGE_PDF_FILE_REPO = "resources/code_plan_and_change"
TEST_CODES_FILE_REPO = "tests"
TEST_OUTPUTS_FILE_REPO = "test_outputs"
CODE_SUMMARIES_FILE_REPO = "docs/code_summary"
CODE_SUMMARIES_PDF_FILE_REPO = "resources/code_summary"
RESOURCES_FILE_REPO = "resources"
SD_OUTPUT_FILE_REPO = DEFAULT_WORKSPACE_ROOT
GRAPH_REPO_FILE_REPO = "docs/graph_repo"
VISUAL_GRAPH_REPO_FILE_REPO = "resources/graph_db"
CLASS_VIEW_FILE_REPO = "docs/class_view"

YAPI_URL = "http://yapi.deepwisdomai.com/"
SD_URL = "http://172.31.0.51:49094"

DEFAULT_LANGUAGE = "English"
DEFAULT_MAX_TOKENS = 1500
COMMAND_TOKENS = 500
BRAIN_MEMORY = "BRAIN_MEMORY"
SKILL_PATH = "SKILL_PATH"
SERPER_API_KEY = "SERPER_API_KEY"
DEFAULT_TOKEN_SIZE = 500

# format
BASE64_FORMAT = "base64"

# REDIS
REDIS_KEY = "REDIS_KEY"

# Message id
IGNORED_MESSAGE_ID = "0"

# Class Relationship
GENERALIZATION = "Generalize"
COMPOSITION = "Composite"
AGGREGATION = "Aggregate"

# Timeout
USE_CONFIG_TIMEOUT = 0  # Using llm.timeout configuration.
LLM_API_TIMEOUT = 300

# Assistant alias
ASSISTANT_ALIAS = "response"

<<<<<<< HEAD
# Markdown
MARKDOWN_TITLE_PREFIX = "## "

# Reporter
METAGPT_REPORTER_DEFAULT_URL = os.environ.get("METAGPT_REPORTER_URL", "")
=======
# Metadata defines
AGENT = "agent"
>>>>>>> 2cf28e5a
<|MERGE_RESOLUTION|>--- conflicted
+++ resolved
@@ -140,13 +140,11 @@
 # Assistant alias
 ASSISTANT_ALIAS = "response"
 
-<<<<<<< HEAD
 # Markdown
 MARKDOWN_TITLE_PREFIX = "## "
 
 # Reporter
 METAGPT_REPORTER_DEFAULT_URL = os.environ.get("METAGPT_REPORTER_URL", "")
-=======
+
 # Metadata defines
-AGENT = "agent"
->>>>>>> 2cf28e5a
+AGENT = "agent"