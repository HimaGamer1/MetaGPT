--- conflicted
+++ resolved
@@ -2,11 +2,8 @@
 Filename: MetaGPT/examples/debate.py
 Created Date: Tuesday, September 19th 2023, 6:52:25 pm
 Author: garylin2099
-<<<<<<< HEAD
 @Modified By: mashenquan, 2023-11-1. In accordance with Chapter 2.1.3 of RFC 116, modify the data type of the `send_to`
         value of the `Message` object; modify the argument type of `get_by_actions`.
-=======
->>>>>>> 84d9f98a
 """
 import asyncio
 import platform
@@ -18,10 +15,8 @@
 from metagpt.roles import Role
 from metagpt.schema import Message
 from metagpt.software_company import SoftwareCompany
-<<<<<<< HEAD
+
 from metagpt.utils.common import any_to_str
-=======
->>>>>>> 84d9f98a
 
 
 class ShoutOut(Action):
@@ -66,11 +61,8 @@
     async def _observe(self) -> int:
         await super()._observe()
         # accept messages sent (from opponent) to self, disregard own messages from the last round
-<<<<<<< HEAD
+
         self._rc.news = [msg for msg in self._rc.news if msg.send_to == {self.name}]
-=======
-        self._rc.news = [msg for msg in self._rc.news if msg.send_to == self.name]
->>>>>>> 84d9f98a
         return len(self._rc.news)
 
     async def _act(self) -> Message:
