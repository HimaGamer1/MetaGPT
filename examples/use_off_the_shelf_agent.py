--- conflicted
+++ resolved
@@ -5,17 +5,15 @@
 """
 import asyncio
 
-from metagpt.context import Context
+from metagpt.environment.mgx.mgx_env import MGXEnv
 from metagpt.logs import logger
+from metagpt.roles.di.team_leader import TeamLeader
 from metagpt.roles.product_manager import ProductManager
-from metagpt.environment.mgx.mgx_env import MGXEnv
 from metagpt.schema import Message
-from metagpt.roles.di.team_leader import TeamLeader
 
 
 async def main():
     msg = "Write a PRD for a snake game"
-<<<<<<< HEAD
     env = MGXEnv()
     env.add_roles([TeamLeader(), ProductManager()])
     env.publish_message(Message(content=msg, role="user"))
@@ -23,10 +21,6 @@
     await tl.run()
 
     role = env.get_role("Alice")
-=======
-    context = Context()  # Used to share repo path information between multiple actions within the role.
-    role = ProductManager(context=context)
->>>>>>> 07d4be2d
     result = await role.run(msg)
     logger.info(result.content[:100])
 
