--- conflicted
+++ resolved
@@ -3,30 +3,9 @@
 
 from metagpt.actions.write_analysis_code import WriteCodeByGenerate, WriteCodeWithTools
 from metagpt.actions.execute_code import ExecutePyCode
-<<<<<<< HEAD
 from metagpt.schema import Message, Plan, Task
-
-
-# @pytest.mark.asyncio
-# async def test_write_code():
-#     write_code = WriteCodeFunction()
-#     code = await write_code.run("Write a hello world code.")
-#     assert len(code) > 0
-#     print(code)
-
-
-# @pytest.mark.asyncio
-# async def test_write_code_by_list_prompt():
-#     write_code = WriteCodeFunction()
-#     msg = ["a=[1,2,5,10,-10]", "写出求a中最大值的代码python"]
-#     code = await write_code.run(msg)
-#     assert len(code) > 0
-#     print(code)
-
-=======
-from metagpt.schema import Message
 from metagpt.logs import logger
->>>>>>> a9c8c6b7
+
 
 @pytest.mark.asyncio
 async def test_write_code_by_list_plan():
@@ -44,7 +23,6 @@
         print(f"\n[Output]: 任务{task}的执行结果是: \n{output}\n")
         messages.append(output[0])
 
-<<<<<<< HEAD
 
 @pytest.mark.asyncio
 async def test_tool_recommendation():
@@ -114,7 +92,8 @@
     code = await write_code.run(messages, plan, task_guide, data_desc)
     assert len(code) > 0
     print(code)
-=======
+
+
 @pytest.mark.asyncio
 async def test_write_code_to_correct_error():
 
@@ -259,5 +238,4 @@
         for result in trial_results]  # should reuse iris_data from previous tasks
     success_rate = sum(success) / trials_num
     logger.info(f"success rate: {success_rate :.2f}")
-    assert success_rate >= 0.8
->>>>>>> a9c8c6b7
+    assert success_rate >= 0.8