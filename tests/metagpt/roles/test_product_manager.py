--- conflicted
+++ resolved
@@ -10,16 +10,12 @@
 import pytest
 
 from metagpt.actions import WritePRD
-<<<<<<< HEAD
-=======
-from metagpt.const import REQUIREMENT_FILENAME
->>>>>>> 07d4be2d
 from metagpt.context import Context
 from metagpt.logs import logger
 from metagpt.roles import ProductManager
 from metagpt.utils.common import any_to_str
+from metagpt.utils.git_repository import GitRepository
 from tests.metagpt.roles.mock import MockMessages
-from metagpt.utils.git_repository import GitRepository
 
 
 @pytest.mark.asyncio
@@ -30,13 +26,7 @@
         # prepare documents
         logger.info(MockMessages.req)
         rsp = await product_manager.run(MockMessages.req)
-<<<<<<< HEAD
         logger.info(rsp)
-=======
-        assert context.git_repo
-        assert context.repo
-        assert REQUIREMENT_FILENAME in context.repo.docs.changed_files
->>>>>>> 07d4be2d
         assert rsp.cause_by == any_to_str(WritePRD)
         # assert REQUIREMENT_FILENAME in context.repo.docs.changed_files
         logger.info(rsp)
