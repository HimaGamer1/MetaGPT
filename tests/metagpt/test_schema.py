--- conflicted
+++ resolved
@@ -9,8 +9,6 @@
 """
 
 import json
-
-import pytest
 
 from metagpt.actions import Action
 from metagpt.actions.action_node import ActionNode
@@ -68,8 +66,6 @@
     assert m.send_to == {"b"}
     m.send_to = {"e", Action}
     assert m.send_to == {"e", any_to_str(Action)}
-<<<<<<< HEAD
-=======
 
 
 def test_message_serdeser():
@@ -85,7 +81,6 @@
         "mapping": {"field3": "(<class 'str'>, Ellipsis)", "field4": "(list[str], Ellipsis)"},
         "value": {"field3": "field3 value3", "field4": ["field4 value1", "field4 value2"]},
     }
->>>>>>> 139c7c36
 
     new_message = Message(**message_dict)
     assert new_message.content == message.content
